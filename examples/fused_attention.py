--- conflicted
+++ resolved
@@ -140,20 +140,12 @@
 
 def main(unused_argv):
   q_key, k_key, v_key = random.split(random.PRNGKey(0), 3)
-<<<<<<< HEAD
-  q = random.normal(q_key, (2, 3, 1024, 64), dtype=jnp.float16)
-  k = random.normal(k_key, (2, 3, 64, 1024), dtype=jnp.float16)
-  v = random.normal(v_key, (2, 3, 1024, 64), dtype=jnp.float16)
-  print(fused_attention(q, k, v))
-  print(jax.jit(fused_attention)(q, k, v))
-
-if __name__ == "__main__":
-  from absl import app
-  app.run(main)
-=======
   B, H, S, D = 2, 3, 1024, 128
   q = random.normal(q_key, (B, H, S, D), dtype=jnp.float16)
   k = random.normal(k_key, (B, H, S, D), dtype=jnp.float16)
   v = random.normal(v_key, (B, H, S, D), dtype=jnp.float16)
   print(jax.jit(fused_attention)(q, k, v))
->>>>>>> de1073d9
+
+if __name__ == "__main__":
+  from absl import app
+  app.run(main)